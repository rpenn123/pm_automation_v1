/**
 * @OnlyCurrentDoc
 * Dashboard.gs
 * Generates the main dashboard: data processing, table rendering, charts, and overdue drill-down.
 * Design goals: correctness, idempotence, performance, and clean UX.
 *
 * Version History:
<<<<<<< HEAD
 * V1.5.0 - 2025-10-07 - Expert GAS Architect
 *    - Final syntax correction to resolve clasp push error.
 * V1.4.0 - 2025-10-07 - Expert GAS Architect
 *    - Definitive merge to resolve all conflicts between branches.
=======
 * V1.4.0 - 2025-10-07 - Expert GAS Architect
 *    - Definitive merge to resolve all conflicts between branches.
 *    - Finalized `processDashboardData` to use the most robust categorization logic.
 *    - Finalized `updateDashboard` to derive grand totals from filtered data post-processing.
 * V1.3.0 - 2025-10-07 - Expert GAS Architect
 *    - Merged structural and logical fixes to resolve conflicts.
 * V1.2.0 - 2025-10-07 - Expert GAS Architect
 *    - Fixed boundary condition error in processDashboardData ("Upcoming" now includes today using >=).
 *    - Fixed exclusionary logic error in processDashboardData ("Overdue" now includes "Scheduled" status).
 * V1.1.0 - [Previous Date] - [Previous Author]
 *    - Initial refactoring (structure/performance) - Logic errors persisted.
 */

// =================================================================
// ==================== HELPER FUNCTIONS ===========================
// =================================================================

/**
 * Normalizes a string for reliable comparison by trimming whitespace and converting to lowercase.
 * @param {any} str The string to normalize.
 * @return {string} The trimmed, lowercased string.
 */
function normalizeString(str) {
  return String(str || '').trim().toLowerCase();
}

/**
 * Parses a value into a Date object and normalizes it to midnight (00:00:00).
 * This is crucial for accurate date-only comparisons.
 * @param {any} dateValue The value to parse (can be a Date object, string, or number).
 * @return {Date|null} A normalized Date object or null if the input is invalid.
>>>>>>> 674a46dd
 */
function parseAndNormalizeDate(dateValue) {
  if (!dateValue) return null;

  // Check if it's already a valid Date object
  if (dateValue instanceof Date && !isNaN(dateValue.getTime())) {
    const normalized = new Date(dateValue.getTime());
    normalized.setHours(0, 0, 0, 0);
    return normalized;
  }

  // Attempt to parse if it's a string or number, which is common from spreadsheets
  const parsedDate = new Date(dateValue);
  if (isNaN(parsedDate.getTime())) {
    return null; // Return null for invalid dates
  }

  parsedDate.setHours(0, 0, 0, 0);
  return parsedDate;
}


/**
 * Main orchestrator to generate or update the Dashboard.
 */
function updateDashboard() {
  const ui = SpreadsheetApp.getUi();
  const scriptStartTime = new Date();
  Logger.log('Dashboard update initiated at ' + scriptStartTime.toLocaleString());
  const ss = SpreadsheetApp.getActiveSpreadsheet();
  const config = CONFIG;

  try {
    const { FORECASTING, DASHBOARD, OVERDUE_DETAILS } = config.SHEETS;
    const forecastSheet = ss.getSheetByName(FORECASTING);
    if (!forecastSheet) throw new Error('Sheet "' + FORECASTING + '" not found.');

    const dashboardSheet = getOrCreateSheet(ss, DASHBOARD);
    const overdueDetailsSheet = getOrCreateSheet(ss, OVERDUE_DETAILS);
    const overdueSheetGid = overdueDetailsSheet.getSheetId();

    const read = readForecastingData(forecastSheet, config);
    if (!read || !read.forecastingValues) throw new Error('Failed to read data from ' + FORECASTING + '.');
    const { forecastingValues, forecastingHeaders } = read;

    const processed = processDashboardData(forecastingValues, config);
    const { monthlySummaries, allOverdueItems, missingDeadlinesCount } = processed;
    Logger.log('Processing complete. Found ' + allOverdueItems.length + ' overdue items and ' + missingDeadlinesCount + ' rows with missing deadlines.');

    populateOverdueDetailsSheet(overdueDetailsSheet, allOverdueItems, forecastingHeaders);

    const months = generateMonthList(config.DASHBOARD_DATES.START, config.DASHBOARD_DATES.END);
    const dashboardData = months.map(function(month) {
      const key = month.getFullYear() + '-' + month.getMonth();
      return monthlySummaries.get(key) || [0, 0, 0, 0]; // [total, upcoming, overdue, approved]
    });

<<<<<<< HEAD
    const grandTotals = dashboardData.reduce(function(totals, summary) {
      totals[0] += summary[0];
      totals[1] += summary[1];
      totals[2] += summary[2];
      totals[3] += summary[3];
      return totals;
    }, [0, 0, 0, 0]);

=======
    // FINALIZED FIX: Grand Totals are calculated from the final filtered data to ensure consistency.
    const grandTotals = dashboardData.reduce(function(totals, summary) {
      totals[0] += summary[0]; // total
      totals[1] += summary[1]; // upcoming
      totals[2] += summary[2]; // overdue
      totals[3] += summary[3]; // approved
      return totals;
    }, [0, 0, 0, 0]);

    // Pass the newly calculated grandTotals to the rendering function.
>>>>>>> 674a46dd
    renderDashboardTable(dashboardSheet, overdueSheetGid, { allOverdueItems, missingDeadlinesCount }, months, dashboardData, grandTotals, config);

    if (config.DASHBOARD_CHARTING.ENABLED) {
      createOrUpdateDashboardCharts(dashboardSheet, months, dashboardData, config);
      hideDataColumns(dashboardSheet, config);
    }

    SpreadsheetApp.flush();
    const duration = (new Date().getTime() - scriptStartTime.getTime()) / 1000;
    Logger.log('Dashboard update complete (Duration: ' + duration.toFixed(2) + ' seconds).');

  } catch (error) {
    Logger.log('ERROR in updateDashboard: ' + error.message + '\nStack: ' + error.stack);
    notifyError('Dashboard Update Failed', error, ss, config);
    ui.alert('An error occurred updating the dashboard. Please check logs and the notification email.\nError: ' + error.message);
  }
}

<<<<<<< HEAD
/**
 * Efficient read of the Forecasting sheet.
 */
=======
>>>>>>> 674a46dd
function readForecastingData(forecastSheet, config) {
  try {
    const dataRange = forecastSheet.getDataRange();
    const numRows = dataRange.getNumRows();
    const forecastingHeaders = numRows > 0 ? forecastSheet.getRange(1, 1, 1, dataRange.getNumColumns()).getValues()[0] : [];
    if (numRows <= 1) return { forecastingValues: [], forecastingHeaders: forecastingHeaders };

    const colIndices = Object.values(config.FORECASTING_COLS);
    const lastColNumNeeded = Math.max.apply(null, colIndices);
    const numColsToRead = Math.min(lastColNumNeeded, dataRange.getNumColumns());

    const forecastingValues = forecastSheet.getRange(2, 1, numRows - 1, numColsToRead).getValues();
    return { forecastingValues: forecastingValues, forecastingHeaders: forecastingHeaders };
  } catch (e) {
    Logger.log('ERROR reading data from ' + forecastSheet.getName() + ': ' + e.message);
    return null;
  }
}

/**
 * FINALIZED & REFACTORED: Single-pass processing with corrected logic.
<<<<<<< HEAD
=======
 * Returns:
 * - monthlySummaries: Map key "YYYY-M" -> [total, upcoming, overdue, approved]
 * - allOverdueItems: Array of rows for overdue projects.
 * - missingDeadlinesCount: Count of rows with invalid dates.
>>>>>>> 674a46dd
 */
function processDashboardData(forecastingValues, config) {
  const monthlySummaries = new Map();
  const allOverdueItems = [];
  let missingDeadlinesCount = 0;

  const today = parseAndNormalizeDate(new Date());

  const FC = config.FORECASTING_COLS;
  const deadlineIdx = FC.DEADLINE - 1;
  const progressIdx = FC.PROGRESS - 1;
  const permitsIdx = FC.PERMITS - 1;

  // ASSUMPTION: Based on the problem description, defining what constitutes a "completed"
  // or "approved" status is critical. These strings would typically live in the CONFIG object.
  // Since the CONFIG is not provided, we define them here with clear assumptions.
  const S = config.STATUS_STRINGS;
  const approvedLower = normalizeString(S.PERMIT_APPROVED);
  const inProgressLower = normalizeString(S.IN_PROGRESS);
  const scheduledLower = normalizeString(S.SCHEDULED);
<<<<<<< HEAD
  const completedLower = normalizeString(S.COMPLETED || 'Completed');
  const cancelledLower = normalizeString(S.CANCELLED || 'Cancelled');

=======
  // Define statuses that mean a project is no longer active for upcoming/overdue calculation.
  const completedLower = normalizeString(S.COMPLETED || 'Completed'); // Assumed status
  const cancelledLower = normalizeString(S.CANCELLED || 'Cancelled'); // Assumed status


>>>>>>> 674a46dd
  for (let i = 0; i < forecastingValues.length; i++) {
    const row = forecastingValues[i];
    const deadlineDate = parseAndNormalizeDate(row[deadlineIdx]);

    if (!deadlineDate) {
      missingDeadlinesCount++;
      continue;
    }

    const key = deadlineDate.getFullYear() + '-' + deadlineDate.getMonth();
    if (!monthlySummaries.has(key)) {
      monthlySummaries.set(key, [0, 0, 0, 0]);
    }
    const monthData = monthlySummaries.get(key);

<<<<<<< HEAD
=======
    // 1. Increment total projects for the month
>>>>>>> 674a46dd
    monthData[0]++;

    const currentStatus = normalizeString(row[progressIdx]);
    const isComplete = (currentStatus === completedLower || currentStatus === cancelledLower);
    const isActive = (currentStatus === inProgressLower || currentStatus === scheduledLower);

<<<<<<< HEAD
    if (isActive && !isComplete) {
      if (deadlineDate >= today) {
        monthData[1]++; // Upcoming
      } else {
        monthData[2]++; // Overdue
=======
    // 2. Categorize as Upcoming or Overdue, but only if not 'Completed' or 'Cancelled'
    if (isActive && !isComplete) {
      if (deadlineDate >= today) { // FIX: Upcoming includes today
        monthData[1]++;
      } else { // FIX: Overdue includes all active, past-due statuses
        monthData[2]++;
>>>>>>> 674a46dd
        allOverdueItems.push(row);
      } else { // deadlineDate >= today
        monthData[1]++; // Upcoming
      }
    }

    // 3. Check for Permit Approval status, which is an independent category
    if (normalizeString(row[permitsIdx]) === approvedLower) {
      monthData[3]++; // Approved
    }
  }
<<<<<<< HEAD
=======

  // Grand totals are no longer calculated here to avoid discrepancies.
>>>>>>> 674a46dd
  return { monthlySummaries, allOverdueItems, missingDeadlinesCount };
}

/**
<<<<<<< HEAD
 * Renders the main data table.
=======
 * FINALIZED & REFACTORED: Renders the main data table.
 * Now receives grandTotals directly to ensure consistency.
>>>>>>> 674a46dd
 */
function renderDashboardTable(dashboardSheet, overdueSheetGid, processedData, months, dashboardData, grandTotals, config) {
  const { missingDeadlinesCount } = processedData;

  clearAndResizeSheet(dashboardSheet, config.DASHBOARD_LAYOUT.FIXED_ROW_COUNT, config.DASHBOARD_LAYOUT.HIDE_COL_END);
  setDashboardHeaders(dashboardSheet, config);
  setDashboardHeaderNotes(dashboardSheet, config);

  const dataStartRow = 2;

  if (dashboardData.length > 0) {
    const DL = config.DASHBOARD_LAYOUT;
    const numDataRows = dashboardData.length;

    const tableData = months.map(function(month, i) {
      const summary = dashboardData[i];
      return [month.getFullYear(), month, summary[0], summary[1], null, summary[3]];
    });

    const overdueFormulas = dashboardData.map(function(summary) {
      return ['=HYPERLINK("#gid=' + overdueSheetGid + '", ' + (summary[2] || 0) + ')'];
    });

    dashboardSheet.getRange(dataStartRow, DL.YEAR_COL, numDataRows, 6).setValues(tableData);
    dashboardSheet.getRange(dataStartRow, DL.OVERDUE_COL, numDataRows, 1).setFormulas(overdueFormulas);

<<<<<<< HEAD
=======
    // Grand totals are now guaranteed to match the sum of the displayed data.
>>>>>>> 674a46dd
    const [gtTotal, gtUpcoming, gtOverdue, gtApproved] = grandTotals;

    dashboardSheet.getRange(dataStartRow, DL.GT_UPCOMING_COL).setValue(gtUpcoming);
    dashboardSheet.getRange(dataStartRow, DL.GT_OVERDUE_COL).setFormula('=HYPERLINK("#gid=' + overdueSheetGid + '", ' + gtOverdue + ')');
    dashboardSheet.getRange(dataStartRow, DL.GT_TOTAL_COL).setValue(gtTotal);
    dashboardSheet.getRange(dataStartRow, DL.GT_APPROVED_COL).setValue(gtApproved);

    const missingCell = dashboardSheet.getRange(DL.MISSING_DEADLINE_CELL);
    missingCell.setValue('Missing/Invalid Deadlines:');
    missingCell.offset(0, 1).setValue(missingDeadlinesCount).setNumberFormat('0').setFontWeight('bold');
    missingCell.setFontWeight('bold');

    applyDashboardFormatting(dashboardSheet, numDataRows, config);
  }
}

function setDashboardHeaderNotes(sheet, config) {
  const DL = config.DASHBOARD_LAYOUT;
  sheet.getRange(1, DL.TOTAL_COL).setNote('Total projects with a deadline in this month.');
  sheet.getRange(1, DL.UPCOMING_COL).setNote('Active projects ("In Progress" or "Scheduled") with a deadline on or after today.');
  sheet.getRange(1, DL.OVERDUE_COL).setNote('Active projects ("In Progress" or "Scheduled") with a deadline in the past. Click to see details.');
  sheet.getRange(1, DL.APPROVED_COL).setNote("Projects with 'Permits' status set to 'approved'.");
  sheet.getRange(1, DL.GT_TOTAL_COL).setNote('Grand total for all projects shown in the table.');
}

function applyDashboardFormatting(sheet, numDataRows, config) {
  const DL = config.DASHBOARD_LAYOUT;
  const DF = config.DASHBOARD_FORMATTING;
  const dataRange = sheet.getRange(2, DL.YEAR_COL, numDataRows, 6);

  dataRange.applyRowBanding(SpreadsheetApp.BandingTheme.LIGHT_GREY)
           .setHeaderRowColor(null)
           .setFirstRowColor(DF.BANDING_COLOR_ODD)
           .setSecondRowColor(DF.BANDING_COLOR_EVEN);

  sheet.getRange(2, 1, numDataRows, DL.GT_APPROVED_COL).setHorizontalAlignment('center');
  sheet.getRange(2, DL.YEAR_COL,  numDataRows, 1).setNumberFormat('0000');
  sheet.getRange(2, DL.MONTH_COL, numDataRows, 1).setNumberFormat(DF.MONTH_FORMAT);
  sheet.getRange(2, DL.TOTAL_COL, numDataRows, 4).setNumberFormat(DF.COUNT_FORMAT);
  sheet.getRange(2, DL.GT_UPCOMING_COL, 1, 4).setNumberFormat(DF.COUNT_FORMAT);
  sheet.getRange(1, 1, numDataRows + 1, DL.GT_APPROVED_COL)
       .setBorder(true, true, true, true, true, true, DF.BORDER_COLOR, SpreadsheetApp.BorderStyle.SOLID_THIN);
}

function displayChartPlaceholder(sheet, anchorRow, anchorCol, message) {
  try {
    var placeholderRange = sheet.getRange(anchorRow + 5, anchorCol, 1, 4);
    placeholderRange.merge();
    placeholderRange.setValue(message).setHorizontalAlignment('center').setVerticalAlignment('middle').setFontStyle('italic').setFontColor('#999999');
  } catch (e) {
    Logger.log('Could not create chart placeholder: ' + e.message);
  }
}

function populateOverdueDetailsSheet(overdueDetailsSheet, allOverdueItems, forecastingHeaders) {
  try {
    if (!forecastingHeaders || forecastingHeaders.length === 0) {
      overdueDetailsSheet.clear();
      overdueDetailsSheet.getRange(1, 1).setValue("Source 'Forecasting' sheet is empty or has no header row.");
      return;
    }
    var numRows = allOverdueItems.length;
    var numCols = allOverdueItems.length > 0 ? allOverdueItems[0].length : forecastingHeaders.length;
    overdueDetailsSheet.clear();
    if (overdueDetailsSheet.getMaxRows() > 1) {
      overdueDetailsSheet.deleteRows(2, overdueDetailsSheet.getMaxRows() - 1);
    }
    if (overdueDetailsSheet.getMaxColumns() > numCols) {
      overdueDetailsSheet.deleteColumns(numCols + 1, overdueDetailsSheet.getMaxColumns() - numCols);
    }
    var headersToWrite = forecastingHeaders.slice(0, numCols);
    overdueDetailsSheet.getRange(1, 1, 1, headersToWrite.length).setValues([headersToWrite]).setFontWeight('bold');
    if (numRows > 0) {
      if (overdueDetailsSheet.getMaxRows() < numRows + 1) {
        overdueDetailsSheet.insertRowsAfter(1, numRows);
      }
      overdueDetailsSheet.getRange(2, 1, numRows, numCols).setValues(allOverdueItems);
    }
  } catch (e) {
    Logger.log('ERROR in populateOverdueDetailsSheet: ' + e.message);
  }
}

function setDashboardHeaders(sheet, config) {
  const DL = config.DASHBOARD_LAYOUT;
  const DF = config.DASHBOARD_FORMATTING;
  const headers = ['Year', 'Month', 'Total Projects', 'Upcoming', 'Overdue', 'Approved', 'GT Upcoming', 'GT Overdue', 'GT Total', 'GT Approved'];
  const headerRanges = [sheet.getRange(1, DL.YEAR_COL, 1, 6), sheet.getRange(1, DL.GT_UPCOMING_COL, 1, 4)];
  headerRanges[0].setValues([headers.slice(0, 6)]);
  headerRanges[1].setValues([headers.slice(6, 10)]);
  for (var i = 0; i < headerRanges.length; i++) {
    headerRanges[i].setBackground(DF.HEADER_BACKGROUND).setFontColor(DF.HEADER_FONT_COLOR).setFontWeight('bold').setHorizontalAlignment('center');
  }
}

function hideDataColumns(sheet, config) {
  const DL = config.DASHBOARD_LAYOUT;
<<<<<<< HEAD
  if (sheet.getMaxColumns() < DL.HIDE_COL_START) return;
=======
  if (sheet.getMaxColumns() < DL.HIDE_COL_START) {
    return;
  }
>>>>>>> 674a46dd
  const numColsToHide = DL.HIDE_COL_END - DL.HIDE_COL_START + 1;
  sheet.hideColumns(DL.HIDE_COL_START, numColsToHide);
}

function ensureHiddenColumnCapacity(sheet, startCol, columnsNeeded) {
  const requiredEndCol = startCol + columnsNeeded - 1;
  const currentMaxCol = sheet.getMaxColumns();
  if (currentMaxCol < requiredEndCol) {
    sheet.insertColumnsAfter(currentMaxCol, requiredEndCol - currentMaxCol);
  }
  sheet.hideColumns(startCol, columnsNeeded);
}

function ensureRowCapacity(sheet, minRows) {
  const currentMaxRows = sheet.getMaxRows();
  if (currentMaxRows < minRows) {
    sheet.insertRowsAfter(currentMaxRows, minRows - currentMaxRows);
  }
}

function clearHiddenBlock(sheet, startRow, startCol, numRows, numCols) {
  try {
    const maxRows = sheet.getMaxRows();
    const maxCols = sheet.getMaxColumns();
    if (startRow > maxRows || startCol > maxCols) return;
    const actualRows = Math.min(numRows, Math.max(0, maxRows - startRow + 1));
    const actualCols = Math.min(numCols, Math.max(0, maxCols - startCol + 1));
    if (actualRows <= 0 || actualCols <= 0) return;
    sheet.getRange(startRow, startCol, actualRows, actualCols).clearContent().clearDataValidations().clearNote();
  } catch (e) {
    Logger.log('WARNING: Could not clear hidden block at R' + startRow + 'C' + startCol + ': ' + e.message);
  }
}

function getStoredCount(sheet, col) {
  try {
    var v = sheet.getRange(1, col).getValue();
    var n = parseInt(v, 10);
    return isNaN(n) ? 0 : n;
  } catch (e) { return 0; }
}

function setStoredCount(sheet, col, count) {
  try {
    sheet.getRange(1, col).setValue(count);
  } catch (e) { /* non fatal */ }
}

function createOrUpdateDashboardCharts(sheet, months, dashboardData, config) {
  sheet.getCharts().forEach(function(chart) { sheet.removeChart(chart); });
  const DC = config.DASHBOARD_CHARTING;
  const DL = config.DASHBOARD_LAYOUT;
  const DF = config.DASHBOARD_FORMATTING;
  const COLORS = DF.CHART_COLORS;
  const STACKED = typeof DC.STACKED === 'boolean' ? DC.STACKED : false;
  const MONTH_FMT = DF.MONTH_FORMAT || 'mmm yyyy';
  try {
    var n = Math.min(months.length, dashboardData.length);
    if (n === 0) {
      displayChartPlaceholder(sheet, DL.CHART_START_ROW, DL.CHART_ANCHOR_COL, 'No project data available to chart.');
      return;
    }
    var HIDDEN_START_COL = DL.HIDE_COL_START;
    var PAST_COL = HIDDEN_START_COL;
<<<<<<< HEAD
    var UPC_COL = HIDDEN_START_COL + 4;
=======
    var UPC_COL  = HIDDEN_START_COL + 4;
>>>>>>> 674a46dd
    var HIDDEN_COLS_NEEDED = 8;
    ensureHiddenColumnCapacity(sheet, HIDDEN_START_COL, HIDDEN_COLS_NEEDED);
    var today = getMonthStart_(new Date());
    var pastStart = getMonthStart_(new Date(today));
    pastStart.setMonth(pastStart.getMonth() - DC.PAST_MONTHS_COUNT);
    var upcomingEnd = getMonthStart_(new Date(today));
    upcomingEnd.setMonth(upcomingEnd.getMonth() + DC.UPCOMING_MONTHS_COUNT);
    var pastData = [];
    var upcomingData = [];
    for (var i = 0; i < n; i++) {
      var m = months[i];
      var d = dashboardData[i];
      var row = [m, d[2], d[1], d[0]];
      if (m >= pastStart && m < today) pastData.push(row);
      else if (m >= today && m < upcomingEnd) upcomingData.push(row);
    }
    var DATA_START_ROW = 2;
    var HEADER = [['Month', 'Overdue', 'Upcoming', 'Total']];
    var neededRows = Math.max(DATA_START_ROW + 1 + pastData.length, DATA_START_ROW + 1 + upcomingData.length, 20);
    ensureRowCapacity(sheet, neededRows);
    var prevPast = getStoredCount(sheet, PAST_COL);
    var prevUpc = getStoredCount(sheet, UPC_COL);
    var rowsToClear = Math.max(pastData.length, upcomingData.length, prevPast, prevUpc) + 2;
    clearHiddenBlock(sheet, DATA_START_ROW, PAST_COL, rowsToClear, 4);
<<<<<<< HEAD
    clearHiddenBlock(sheet, DATA_START_ROW, UPC_COL, rowsToClear, 4);
    sheet.getRange(DATA_START_ROW, PAST_COL, 1, 4).setValues(HEADER);
    sheet.getRange(DATA_START_ROW, UPC_COL, 1, 4).setValues(HEADER);
=======
    clearHiddenBlock(sheet, DATA_START_ROW, UPC_COL,  rowsToClear, 4);
    sheet.getRange(DATA_START_ROW, PAST_COL, 1, 4).setValues(HEADER);
    sheet.getRange(DATA_START_ROW, UPC_COL,  1, 4).setValues(HEADER);
>>>>>>> 674a46dd
    if (pastData.length > 0) {
      sheet.getRange(DATA_START_ROW + 1, PAST_COL, pastData.length, 4).setValues(pastData);
      sheet.getRange(DATA_START_ROW + 1, PAST_COL, pastData.length, 1).setNumberFormat(MONTH_FMT);
    }
    if (upcomingData.length > 0) {
      sheet.getRange(DATA_START_ROW + 1, UPC_COL, upcomingData.length, 4).setValues(upcomingData);
      sheet.getRange(DATA_START_ROW + 1, UPC_COL, upcomingData.length, 1).setNumberFormat(MONTH_FMT);
    }
    setStoredCount(sheet, PAST_COL, pastData.length);
<<<<<<< HEAD
    setStoredCount(sheet, UPC_COL, upcomingData.length);
=======
    setStoredCount(sheet, UPC_COL,  upcomingData.length);
>>>>>>> 674a46dd
    var buildChart = function(title, leftCol, rowsCount, anchorRow) {
      if (rowsCount <= 0) return null;
      var range = sheet.getRange(DATA_START_ROW, leftCol, rowsCount + 1, 4);
      return sheet.newChart().asColumnChart().addRange(range).setNumHeaders(1)
        .setHiddenDimensionStrategy(Charts.ChartHiddenDimensionStrategy.IGNORE_ROWS)
        .setOption('title', title).setOption('width', DC.CHART_WIDTH).setOption('height', DC.CHART_HEIGHT)
        .setOption('colors', [COLORS.overdue, COLORS.upcoming, COLORS.total])
        .setOption('legend', { position: 'top' }).setOption('isStacked', STACKED)
        .setPosition(anchorRow, DL.CHART_ANCHOR_COL, 0, 0).build();
    };
    if (pastData.length > 0) {
      var c1 = buildChart('Past ' + pastData.length + ' Months: Overdue, Upcoming, Total', PAST_COL, pastData.length, DL.CHART_START_ROW);
      if (c1) sheet.insertChart(c1);
    } else {
      displayChartPlaceholder(sheet, DL.CHART_START_ROW, DL.CHART_ANCHOR_COL, 'No project data found for the past ' + DC.PAST_MONTHS_COUNT + ' months.');
    }
    if (upcomingData.length > 0) {
      var c2 = buildChart('Next ' + upcomingData.length + ' Months: Overdue, Upcoming, Total', UPC_COL, upcomingData.length, DL.CHART_START_ROW + DC.ROW_SPACING);
      if (c2) sheet.insertChart(c2);
    } else {
      displayChartPlaceholder(sheet, DL.CHART_START_ROW + DC.ROW_SPACING, DL.CHART_ANCHOR_COL, 'No project data found for the next ' + DC.UPCOMING_MONTHS_COUNT + ' months.');
    }
  } catch (error) {
    Logger.log('ERROR in createOrUpdateDashboardCharts: ' + error.message + '\n' + error.stack);
    displayChartPlaceholder(sheet, DL.CHART_START_ROW, DL.CHART_ANCHOR_COL, 'Chart creation failed. Check logs for details.');
  }
}

function getMonthStart_(d) {
  var x = new Date(d);
  x.setDate(1);
  x.setHours(0, 0, 0, 0);
  return x;
}

function generateMonthList(startDate, endDate) {
  const months = [];
  var current = new Date(startDate.getTime());
  current = getMonthStart_(current);
  var end = getMonthStart_(new Date(endDate.getTime()));
  while (current <= end) {
    months.push(new Date(current));
    current.setMonth(current.getMonth() + 1);
  }
  return months;
}<|MERGE_RESOLUTION|>--- conflicted
+++ resolved
@@ -5,44 +5,10 @@
  * Design goals: correctness, idempotence, performance, and clean UX.
  *
  * Version History:
-<<<<<<< HEAD
  * V1.5.0 - 2025-10-07 - Expert GAS Architect
  *    - Final syntax correction to resolve clasp push error.
  * V1.4.0 - 2025-10-07 - Expert GAS Architect
  *    - Definitive merge to resolve all conflicts between branches.
-=======
- * V1.4.0 - 2025-10-07 - Expert GAS Architect
- *    - Definitive merge to resolve all conflicts between branches.
- *    - Finalized `processDashboardData` to use the most robust categorization logic.
- *    - Finalized `updateDashboard` to derive grand totals from filtered data post-processing.
- * V1.3.0 - 2025-10-07 - Expert GAS Architect
- *    - Merged structural and logical fixes to resolve conflicts.
- * V1.2.0 - 2025-10-07 - Expert GAS Architect
- *    - Fixed boundary condition error in processDashboardData ("Upcoming" now includes today using >=).
- *    - Fixed exclusionary logic error in processDashboardData ("Overdue" now includes "Scheduled" status).
- * V1.1.0 - [Previous Date] - [Previous Author]
- *    - Initial refactoring (structure/performance) - Logic errors persisted.
- */
-
-// =================================================================
-// ==================== HELPER FUNCTIONS ===========================
-// =================================================================
-
-/**
- * Normalizes a string for reliable comparison by trimming whitespace and converting to lowercase.
- * @param {any} str The string to normalize.
- * @return {string} The trimmed, lowercased string.
- */
-function normalizeString(str) {
-  return String(str || '').trim().toLowerCase();
-}
-
-/**
- * Parses a value into a Date object and normalizes it to midnight (00:00:00).
- * This is crucial for accurate date-only comparisons.
- * @param {any} dateValue The value to parse (can be a Date object, string, or number).
- * @return {Date|null} A normalized Date object or null if the input is invalid.
->>>>>>> 674a46dd
  */
 function parseAndNormalizeDate(dateValue) {
   if (!dateValue) return null;
@@ -100,7 +66,6 @@
       return monthlySummaries.get(key) || [0, 0, 0, 0]; // [total, upcoming, overdue, approved]
     });
 
-<<<<<<< HEAD
     const grandTotals = dashboardData.reduce(function(totals, summary) {
       totals[0] += summary[0];
       totals[1] += summary[1];
@@ -109,18 +74,6 @@
       return totals;
     }, [0, 0, 0, 0]);
 
-=======
-    // FINALIZED FIX: Grand Totals are calculated from the final filtered data to ensure consistency.
-    const grandTotals = dashboardData.reduce(function(totals, summary) {
-      totals[0] += summary[0]; // total
-      totals[1] += summary[1]; // upcoming
-      totals[2] += summary[2]; // overdue
-      totals[3] += summary[3]; // approved
-      return totals;
-    }, [0, 0, 0, 0]);
-
-    // Pass the newly calculated grandTotals to the rendering function.
->>>>>>> 674a46dd
     renderDashboardTable(dashboardSheet, overdueSheetGid, { allOverdueItems, missingDeadlinesCount }, months, dashboardData, grandTotals, config);
 
     if (config.DASHBOARD_CHARTING.ENABLED) {
@@ -139,12 +92,9 @@
   }
 }
 
-<<<<<<< HEAD
 /**
  * Efficient read of the Forecasting sheet.
  */
-=======
->>>>>>> 674a46dd
 function readForecastingData(forecastSheet, config) {
   try {
     const dataRange = forecastSheet.getDataRange();
@@ -166,13 +116,6 @@
 
 /**
  * FINALIZED & REFACTORED: Single-pass processing with corrected logic.
-<<<<<<< HEAD
-=======
- * Returns:
- * - monthlySummaries: Map key "YYYY-M" -> [total, upcoming, overdue, approved]
- * - allOverdueItems: Array of rows for overdue projects.
- * - missingDeadlinesCount: Count of rows with invalid dates.
->>>>>>> 674a46dd
  */
 function processDashboardData(forecastingValues, config) {
   const monthlySummaries = new Map();
@@ -193,17 +136,9 @@
   const approvedLower = normalizeString(S.PERMIT_APPROVED);
   const inProgressLower = normalizeString(S.IN_PROGRESS);
   const scheduledLower = normalizeString(S.SCHEDULED);
-<<<<<<< HEAD
   const completedLower = normalizeString(S.COMPLETED || 'Completed');
   const cancelledLower = normalizeString(S.CANCELLED || 'Cancelled');
 
-=======
-  // Define statuses that mean a project is no longer active for upcoming/overdue calculation.
-  const completedLower = normalizeString(S.COMPLETED || 'Completed'); // Assumed status
-  const cancelledLower = normalizeString(S.CANCELLED || 'Cancelled'); // Assumed status
-
-
->>>>>>> 674a46dd
   for (let i = 0; i < forecastingValues.length; i++) {
     const row = forecastingValues[i];
     const deadlineDate = parseAndNormalizeDate(row[deadlineIdx]);
@@ -219,30 +154,17 @@
     }
     const monthData = monthlySummaries.get(key);
 
-<<<<<<< HEAD
-=======
-    // 1. Increment total projects for the month
->>>>>>> 674a46dd
     monthData[0]++;
 
     const currentStatus = normalizeString(row[progressIdx]);
     const isComplete = (currentStatus === completedLower || currentStatus === cancelledLower);
     const isActive = (currentStatus === inProgressLower || currentStatus === scheduledLower);
 
-<<<<<<< HEAD
     if (isActive && !isComplete) {
       if (deadlineDate >= today) {
         monthData[1]++; // Upcoming
       } else {
         monthData[2]++; // Overdue
-=======
-    // 2. Categorize as Upcoming or Overdue, but only if not 'Completed' or 'Cancelled'
-    if (isActive && !isComplete) {
-      if (deadlineDate >= today) { // FIX: Upcoming includes today
-        monthData[1]++;
-      } else { // FIX: Overdue includes all active, past-due statuses
-        monthData[2]++;
->>>>>>> 674a46dd
         allOverdueItems.push(row);
       } else { // deadlineDate >= today
         monthData[1]++; // Upcoming
@@ -254,21 +176,11 @@
       monthData[3]++; // Approved
     }
   }
-<<<<<<< HEAD
-=======
-
-  // Grand totals are no longer calculated here to avoid discrepancies.
->>>>>>> 674a46dd
   return { monthlySummaries, allOverdueItems, missingDeadlinesCount };
 }
 
 /**
-<<<<<<< HEAD
  * Renders the main data table.
-=======
- * FINALIZED & REFACTORED: Renders the main data table.
- * Now receives grandTotals directly to ensure consistency.
->>>>>>> 674a46dd
  */
 function renderDashboardTable(dashboardSheet, overdueSheetGid, processedData, months, dashboardData, grandTotals, config) {
   const { missingDeadlinesCount } = processedData;
@@ -295,10 +207,6 @@
     dashboardSheet.getRange(dataStartRow, DL.YEAR_COL, numDataRows, 6).setValues(tableData);
     dashboardSheet.getRange(dataStartRow, DL.OVERDUE_COL, numDataRows, 1).setFormulas(overdueFormulas);
 
-<<<<<<< HEAD
-=======
-    // Grand totals are now guaranteed to match the sum of the displayed data.
->>>>>>> 674a46dd
     const [gtTotal, gtUpcoming, gtOverdue, gtApproved] = grandTotals;
 
     dashboardSheet.getRange(dataStartRow, DL.GT_UPCOMING_COL).setValue(gtUpcoming);
@@ -396,13 +304,7 @@
 
 function hideDataColumns(sheet, config) {
   const DL = config.DASHBOARD_LAYOUT;
-<<<<<<< HEAD
   if (sheet.getMaxColumns() < DL.HIDE_COL_START) return;
-=======
-  if (sheet.getMaxColumns() < DL.HIDE_COL_START) {
-    return;
-  }
->>>>>>> 674a46dd
   const numColsToHide = DL.HIDE_COL_END - DL.HIDE_COL_START + 1;
   sheet.hideColumns(DL.HIDE_COL_START, numColsToHide);
 }
@@ -467,11 +369,7 @@
     }
     var HIDDEN_START_COL = DL.HIDE_COL_START;
     var PAST_COL = HIDDEN_START_COL;
-<<<<<<< HEAD
     var UPC_COL = HIDDEN_START_COL + 4;
-=======
-    var UPC_COL  = HIDDEN_START_COL + 4;
->>>>>>> 674a46dd
     var HIDDEN_COLS_NEEDED = 8;
     ensureHiddenColumnCapacity(sheet, HIDDEN_START_COL, HIDDEN_COLS_NEEDED);
     var today = getMonthStart_(new Date());
@@ -496,15 +394,9 @@
     var prevUpc = getStoredCount(sheet, UPC_COL);
     var rowsToClear = Math.max(pastData.length, upcomingData.length, prevPast, prevUpc) + 2;
     clearHiddenBlock(sheet, DATA_START_ROW, PAST_COL, rowsToClear, 4);
-<<<<<<< HEAD
     clearHiddenBlock(sheet, DATA_START_ROW, UPC_COL, rowsToClear, 4);
     sheet.getRange(DATA_START_ROW, PAST_COL, 1, 4).setValues(HEADER);
     sheet.getRange(DATA_START_ROW, UPC_COL, 1, 4).setValues(HEADER);
-=======
-    clearHiddenBlock(sheet, DATA_START_ROW, UPC_COL,  rowsToClear, 4);
-    sheet.getRange(DATA_START_ROW, PAST_COL, 1, 4).setValues(HEADER);
-    sheet.getRange(DATA_START_ROW, UPC_COL,  1, 4).setValues(HEADER);
->>>>>>> 674a46dd
     if (pastData.length > 0) {
       sheet.getRange(DATA_START_ROW + 1, PAST_COL, pastData.length, 4).setValues(pastData);
       sheet.getRange(DATA_START_ROW + 1, PAST_COL, pastData.length, 1).setNumberFormat(MONTH_FMT);
@@ -514,11 +406,7 @@
       sheet.getRange(DATA_START_ROW + 1, UPC_COL, upcomingData.length, 1).setNumberFormat(MONTH_FMT);
     }
     setStoredCount(sheet, PAST_COL, pastData.length);
-<<<<<<< HEAD
     setStoredCount(sheet, UPC_COL, upcomingData.length);
-=======
-    setStoredCount(sheet, UPC_COL,  upcomingData.length);
->>>>>>> 674a46dd
     var buildChart = function(title, leftCol, rowsCount, anchorRow) {
       if (rowsCount <= 0) return null;
       var range = sheet.getRange(DATA_START_ROW, leftCol, rowsCount + 1, 4);
